import bpy
import sys
import os
import mathutils
from math import radians


def parse_args():
    argv = sys.argv
    argv = argv[argv.index("--") + 1:]
    svg_path = argv[0]
    output_dir = argv[1]
    texture_type = argv[2].lower()
    extrude_depth = float(argv[3])
    bevel_depth = float(argv[4])
    return svg_path, output_dir, texture_type, extrude_depth, bevel_depth

bpy.ops.object.select_all(action='SELECT')
bpy.ops.object.delete(use_global=False)

svg_path, output_dir, texture_type, extrude_depth, bevel_depth = parse_args()
if not os.path.exists(svg_path):
    print(f"Error: SVG file does not exist at {svg_path}")
    sys.exit(1)

print("Importing SVG...")
bpy.ops.import_curve.svg(filepath=svg_path)

all_objects = list(bpy.context.scene.objects)
imported_objs = [obj for obj in all_objects if obj.type in ['CURVE', 'MESH']]

if not imported_objs:
    print("Error: No usable objects imported!")
    sys.exit(1)

print(f"Imported {len(imported_objs)} objects")
for i, obj in enumerate(imported_objs):
    print(f"  Object {i+1}: {obj.name} (type: {obj.type})")

def convert_and_extrude(obj, extrude_depth, bevel_depth):
    bpy.context.view_layer.objects.active = obj
    bpy.ops.object.select_all(action='DESELECT')
    obj.select_set(True)

    if obj.type == 'CURVE':
        print(f"Converting {obj.name} to mesh...")
        bpy.ops.object.convert(target='MESH')

    solidify_mod = obj.modifiers.new(name="Solidify", type='SOLIDIFY')
    solidify_mod.thickness = extrude_depth
    solidify_mod.offset = 0  

    bevel_mod = obj.modifiers.new(name="Bevel", type='BEVEL')
    bevel_mod.width = bevel_depth
    bevel_mod.segments = 3
    bevel_mod.limit_method = 'ANGLE'

def create_materials(texture_type, num_objects):
    materials = []
    
    base_presets = {
        "flat": (1.0, 0.0),
        "glossy": (0.1, 0.0), 
        "matte": (0.8, 0.0),
        "metallic": (0.3, 1.0),
        "chrome": (0.1, 1.0),  
        "golden": (0.2, 1.0),
    }
    
    base_roughness, base_metallic = base_presets.get(texture_type, (0.5, 0.0))
    
    if texture_type == "golden":
        colors = [
            (1.000, 0.766, 0.336, 1.0),  
            (0.945, 0.776, 0.341, 1.0),
            (0.830, 0.686, 0.215, 1.0),
            (1.000, 0.598, 0.000, 1.0),
            (0.996, 0.882, 0.561, 1.0),
        ]
    elif texture_type == "chrome":
        colors = [
            (0.95, 0.95, 0.95, 1.0),  # Pure chrome white
            (0.98, 0.98, 0.98, 1.0),  # Bright chrome
            (0.92, 0.92, 0.92, 1.0),  # Slightly darker chrome
            (0.96, 0.96, 0.98, 1.0),  # Cool chrome
            (0.97, 0.97, 0.95, 1.0),  # Warm chrome
        ]
    else:
        colors = [
            (0.8, 0.8, 0.8, 1.0),  # Light gray
            (0.9, 0.9, 0.9, 1.0),  # White
            (0.7, 0.7, 0.7, 1.0),  # Medium gray
            (0.6, 0.6, 0.6, 1.0),  # Dark gray
            (0.85, 0.85, 0.85, 1.0), # Very light gray
        ]
    
    for i in range(num_objects):
        mat = bpy.data.materials.new(name=f"{texture_type.capitalize()}Material_{i+1}")
        mat.use_nodes = True
        principled = mat.node_tree.nodes.get("Principled BSDF")
        
        principled.inputs["Roughness"].default_value = base_roughness
        principled.inputs["Metallic"].default_value = base_metallic
        
        color_index = i % len(colors)
        principled.inputs["Base Color"].default_value = colors[color_index]
        
        if texture_type == "chrome":
            principled.inputs["Roughness"].default_value = 0.08 + (i * 0.02)  
        elif num_objects > 1:
            roughness_variation = (i * 0.1) % 0.3
            principled.inputs["Roughness"].default_value = min(1.0, base_roughness + roughness_variation)
        
        materials.append(mat)
    
    return materials

def group_objects():
    bpy.ops.object.select_all(action='DESELECT')
    
    bpy.ops.object.empty_add(type='PLAIN_AXES', location=(0, 0, 0))
    parent_empty = bpy.context.active_object
    parent_empty.name = "SVG_Group"
    
    for obj in imported_objs:
        obj.select_set(True)
    
    parent_empty.select_set(True)
    bpy.context.view_layer.objects.active = parent_empty
    bpy.ops.object.parent_set(type='OBJECT')
    
    return parent_empty

def transform_objects(target_size=2.0):
    bpy.ops.object.select_all(action='DESELECT')
    for obj in imported_objs:
        obj.select_set(True)
    
    # Set origins to geometry
    bpy.ops.object.origin_set(type='ORIGIN_GEOMETRY', center='BOUNDS')
    
    # Reset transforms
    for obj in imported_objs:
        obj.location = (0, 0, 0)
        obj.rotation_euler = (0, 0, 0)
        obj.scale = (1, 1, 1)

    # calculate scaling    
    max_dim = 0
    for obj in imported_objs:
        obj_max_dim = max(obj.dimensions)
        if obj_max_dim > max_dim:
            max_dim = obj_max_dim
    
    if max_dim != 0:
        scale_factor = target_size / max_dim
        print(f"Scaling all objects by factor: {scale_factor}")
        for obj in imported_objs:
            obj.scale = (scale_factor, scale_factor, scale_factor)
    
    parent_empty = group_objects()
    
    return parent_empty

def apply_materials(materials):
    for i, obj in enumerate(imported_objs):
        material_index = i % len(materials)
        material = materials[material_index]
        
        if obj.data.materials:
            obj.data.materials[0] = material
        else:
            obj.data.materials.append(material)
        
        print(f"Applied material {material.name} to {obj.name}")

def setup_camera():
    bpy.ops.object.camera_add(location=(0, -8, 0))
    camera = bpy.context.active_object
    camera.rotation_euler = (radians(90), 0, 0)  
    bpy.context.scene.camera = camera
    camera.data.lens = 50
    
    return camera

def setup_lighting(texture_type):
    def add_area_light(location, rotation, energy, size=3, color=(1.0, 1.0, 1.0)):
        bpy.ops.object.light_add(type='AREA', location=location)
        light = bpy.context.active_object
        light.data.energy = energy
        light.scale = (size, size, size)
        light.rotation_euler = rotation
        light.data.color = color
        return light

    warm_color = (1.0, 0.9, 0.8)
    cool_color = (0.8, 0.9, 1.0)

    for obj in bpy.data.objects:
        if obj.type == 'LIGHT':
            bpy.data.objects.remove(obj, do_unlink=True)

    if texture_type in ["gold", "golden"]:
        key_light  = add_area_light((0, -6, 5), (radians(60), 0, 0), 1400, 5, color=warm_color)
        fill_light = add_area_light((4, -4, 3), (radians(45), 0, radians(-30)), 500, 3, color=warm_color)
        rim_light  = add_area_light((0, 6, 3), (radians(-60), 0, 0), 800, 3, color=warm_color)

    elif texture_type in ["chrome", "metallic"]:
        key_light = add_area_light((0, -10, 8), (radians(35), 0, 0), 2500, 15, color=(1.0, 1.0, 1.0))
        fill_light = add_area_light((8, -6, 6), (radians(25), 0, radians(-45)), 1800, 12, color=(0.9, 0.95, 1.0))
        rim_light = add_area_light((0, 10, 4), (radians(-30), 0, 0), 1500, 12, color=(1.0, 1.0, 1.0))
        side_light = add_area_light((-8, 0, 5), (radians(45), 0, radians(90)), 1200, 10, color=(0.95, 0.95, 1.0))

    else:
        key_light  = add_area_light((0, -6, 4), (radians(60), 0, 0), 1000, 4)
        fill_light = add_area_light((4, -4, 2), (radians(45), 0, radians(-30)), 400, 3)
        rim_light  = add_area_light((0, 6, 3), (radians(-60), 0, 0), 600, 3)

    bpy.context.scene.world.use_nodes = True
    world_nodes = bpy.context.scene.world.node_tree.nodes
    bg_node = world_nodes.get('Background')

    if bg_node:
        if texture_type in ["chrome", "metallic"]:
            bg_strength = 0.3 
        elif texture_type in ["gold", "golden"]:
            bg_strength = 0.2
        else:
            bg_strength = 0.1
        bg_node.inputs[1].default_value = bg_strength


def animate_rotation(parent_obj, duration_frames=240): 
    bpy.context.scene.frame_start = 1
    bpy.context.scene.frame_end = duration_frames
    parent_obj.animation_data_clear()
    
    parent_obj.rotation_euler = (radians(90), 0, 0)
    parent_obj.keyframe_insert(data_path="rotation_euler", frame=1)    
    
    parent_obj.rotation_euler = (radians(90), 0, radians(360))
    parent_obj.keyframe_insert(data_path="rotation_euler", frame=duration_frames)
    
    # Set interpolation to linear
    if parent_obj.animation_data and parent_obj.animation_data.action:
        for fcurve in parent_obj.animation_data.action.fcurves:
            for keyframe in fcurve.keyframe_points:
                keyframe.interpolation = 'LINEAR'

def configure_render(output_dir):
    scene = bpy.context.scene
    scene.render.engine = 'CYCLES'
<<<<<<< HEAD
    scene.cycles.samples = 2048   
    scene.cycles.use_denoising = True  # Disable denoising for speed
    scene.render.resolution_x = 1920   
    scene.render.resolution_y = 1080   
    scene.render.fps = 30
=======
    scene.cycles.samples = 32   # Much faster rendering
    scene.cycles.use_denoising = True  # Enabled denoising for better quality
    scene.render.resolution_x = 640   # Much smaller for speed
    scene.render.resolution_y = 360   # Much smaller for speed
    scene.render.fps = 24
>>>>>>> 64e0e5eb
    
    # Optimize Cycles settings for speed
    scene.cycles.device = 'GPU'  # Force GPU rendering
    scene.cycles.tile_size = 128  # Larger tiles for GPU
    
    # Debug GPU detection
    print("=== GPU Debug Info ===")
    print(f"Cycles device: {scene.cycles.device}")
    
    prefs = bpy.context.preferences
    cycles_prefs = prefs.addons['cycles'].preferences
    
    print(f"Available compute device types: {[d.type for d in cycles_prefs.devices]}")
    print(f"Number of devices: {len(cycles_prefs.devices)}")
    
    # Try different compute device types
    for compute_type in ['CUDA', 'OPTIX', 'OPENCL']:
        try:
            cycles_prefs.compute_device_type = compute_type
            print(f"Set compute device type to: {compute_type}")
            break
        except:
            print(f"Failed to set compute device type to: {compute_type}")
    
    # Enable all available GPUs
    enabled_devices = 0
    for device in cycles_prefs.devices:
        device.use = True
        enabled_devices += 1
        print(f"Enabled device: {device.name} (type: {device.type})")
    
    # Set output to MP4
    scene.render.image_settings.file_format = 'FFMPEG'
    scene.render.ffmpeg.format = 'MPEG4'
    scene.render.ffmpeg.codec = 'H264'
    scene.render.filepath = os.path.join(output_dir, "rendered_animation.mp4")
    
    print(f"Render output path: {scene.render.filepath}")
    print("=== End GPU Debug Info ===")
    
    scene.cycles.use_adaptive_sampling = True  # Disable for speed
    scene.cycles.adaptive_threshold = 0.01
    scene.cycles.adaptive_min_samples = 64
    
    scene.render.ffmpeg.constant_rate_factor = 'HIGH'  # Changed from HIGH for faster encoding
    scene.render.ffmpeg.ffmpeg_preset = 'BEST'       # Changed from GOOD for faster encoding
    scene.render.ffmpeg.video_bitrate = 10000             # Reduced from 8000
    scene.render.ffmpeg.max_b_frames = 4

    os.makedirs(output_dir, exist_ok=True)

# Main processing pipeline
print("Processing objects...")
for i, obj in enumerate(imported_objs):
    print(f"Processing object {i+1}/{len(imported_objs)}: {obj.name}")
    convert_and_extrude(obj, extrude_depth, bevel_depth)

print("Creating materials...")
materials = create_materials(texture_type, len(imported_objs))

print("Applying materials...")
apply_materials(materials)

print("Transforming objects...")
parent_object = transform_objects()

print("Setting up camera...")
camera = setup_camera()

print("Setting up lighting...")
setup_lighting(texture_type)

print("Setting up animation...")
animate_rotation(parent_object)

print("Configuring render...")
configure_render(output_dir)

print("Starting render...")
print(f"Rendering {bpy.context.scene.frame_end} frames at {bpy.context.scene.render.resolution_x}x{bpy.context.scene.render.resolution_y}...")
print(f"Using {bpy.context.scene.cycles.samples} samples per frame...")

# Add progress callback
def render_progress(scene):
    if scene.frame_current % 10 == 0:  # Print every 10 frames
        progress = (scene.frame_current - scene.frame_start) / (scene.frame_end - scene.frame_start) * 100
        print(f"Rendering progress: {progress:.1f}% (Frame {scene.frame_current}/{scene.frame_end})")

# Register the callback
bpy.app.handlers.render_pre.append(render_progress)

bpy.ops.render.render(animation=True)

print("Rendering Complete!")
print(f"Output saved to: {bpy.context.scene.render.filepath}")
print(f"Total objects processed: {len(imported_objs)}")
print(f"Materials created: {len(materials)}")<|MERGE_RESOLUTION|>--- conflicted
+++ resolved
@@ -250,19 +250,11 @@
 def configure_render(output_dir):
     scene = bpy.context.scene
     scene.render.engine = 'CYCLES'
-<<<<<<< HEAD
-    scene.cycles.samples = 2048   
-    scene.cycles.use_denoising = True  # Disable denoising for speed
-    scene.render.resolution_x = 1920   
-    scene.render.resolution_y = 1080   
-    scene.render.fps = 30
-=======
     scene.cycles.samples = 32   # Much faster rendering
     scene.cycles.use_denoising = True  # Enabled denoising for better quality
     scene.render.resolution_x = 640   # Much smaller for speed
     scene.render.resolution_y = 360   # Much smaller for speed
     scene.render.fps = 24
->>>>>>> 64e0e5eb
     
     # Optimize Cycles settings for speed
     scene.cycles.device = 'GPU'  # Force GPU rendering
